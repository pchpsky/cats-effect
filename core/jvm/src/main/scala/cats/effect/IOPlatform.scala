--- conflicted
+++ resolved
@@ -49,11 +49,7 @@
     val cf = new CompletableFuture[A]()
 
     unsafeRunAsync {
-<<<<<<< HEAD
-      case Left(t)  => cf.completeExceptionally(t)
-=======
       case Left(t) => cf.completeExceptionally(t)
->>>>>>> cade5446
       case Right(a) => cf.complete(a)
     }
 
