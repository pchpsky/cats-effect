--- conflicted
+++ resolved
@@ -26,16 +26,8 @@
 class InstancesTests extends BaseTestsSuite {
 
   checkAllAsync("StateT[IO, S, ?]",
-<<<<<<< HEAD
-    implicit ec => {
-      implicit val cs = ec.contextShift[IO]
-      ConcurrentEffectTests[StateT[IO, Int, ?]].concurrentEffect[Int, Int, Int]
-    })
-=======
     implicit ec =>
-      AsyncTests[StateT[IO, Int, ?]].async[Int, Int, Int]
-    )
->>>>>>> 1b1fb9f7
+      AsyncTests[StateT[IO, Int, ?]].async[Int, Int, Int])
 
   checkAllAsync("OptionT[IO, ?]",
     implicit ec => {
