--- conflicted
+++ resolved
@@ -37,11 +37,7 @@
 
 scalaVersion in ThisBuild := "2.12.8"
 
-<<<<<<< HEAD
-crossScalaVersions in ThisBuild := Seq("2.11.12", "2.12.8", "2.13.0-RC1")
-=======
-  crossScalaVersions := Seq("2.11.12", "2.12.8", "2.13.0-RC2"),
->>>>>>> 81572245
+crossScalaVersions in ThisBuild := Seq("2.11.12", "2.12.8", "2.13.0-RC2")
 
 val commonSettings = Seq(
   scalacOptions ++= PartialFunction.condOpt(CrossVersion.partialVersion(scalaVersion.value)) {
